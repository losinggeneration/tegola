--- conflicted
+++ resolved
@@ -87,26 +87,9 @@
 		}
 
 		for layerKey, l := range m.Layers {
-<<<<<<< HEAD
 			name, err := l.GetName()
 			if err != nil {
 				return err
-=======
-			var name string
-
-			if l.Name != "" {
-				name = string(l.Name)
-			} else {
-				// split the provider layer (syntax is provider.layer)
-				plParts := strings.Split(string(l.ProviderLayer), ".")
-				if len(plParts) != 2 {
-					return ErrInvalidProviderLayerName{
-						ProviderLayerName: string(l.ProviderLayer),
-					}
-				}
-
-				name = plParts[1]
->>>>>>> 84d502c5
 			}
 
 			// MaxZoom default
@@ -126,21 +109,8 @@
 				c.Maps[mapKey].Layers[layerKey].MinZoom = &ph
 			}
 
-<<<<<<< HEAD
-			if *l.MaxZoom > tegola.MaxZ {
-				return ErrInvalidLayerZoom{
-					ProviderLayer: l.ProviderLayer,
-					Zoom:          int(*l.MaxZoom),
-					ZoomLimit:     tegola.MaxZ,
-				}
-			}
-
-			//	check if we already have this layer
-			if val, ok := mapLayers[m.Name][name]; ok {
-=======
 			// check if we already have this layer
 			if val, ok := mapLayers[string(m.Name)][name]; ok {
->>>>>>> 84d502c5
 				// we have a hit. check for zoom range overlap
 				if uint(*val.MinZoom) <= uint(*l.MaxZoom) && uint(*l.MinZoom) <= uint(*val.MaxZoom) {
 					return ErrOverlappingLayerZooms{
