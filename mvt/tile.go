package mvt

import (
	"fmt"

	"context"

	"github.com/terranodo/tegola"
	"github.com/terranodo/tegola/internal/log"
	"github.com/terranodo/tegola/mvt/vector_tile"
)

//Tile describes a tile.
type Tile struct {
	layers []Layer
}

//AddLayers adds a Layer to the tile
func (t *Tile) AddLayers(layers ...*Layer) error {
	// Need to make sure that all layer names are unique.
	for i := range layers {
		nl := layers[i]
		if nl == nil {
			// log.Printf("Got a nil layer for %v", i)
			continue
		}
		for i, l := range t.layers {
			if l.Name == nl.Name {
				return fmt.Errorf("Layer %v, already is named %v, new layer not added.", i, l.Name)
			}
		}
		t.layers = append(t.layers, *nl)
	}
	return nil
}

// Layers returns a copy of the layers in this tile.
func (t *Tile) Layers() (l []Layer) {
	l = append(l, t.layers...)
	return l
}

//VTile returns a tile object according to the Google Protobuff def. This function
// does the hard work of converting everything to the standard.
<<<<<<< HEAD
func (t *Tile) VTile(ctx context.Context, extent tegola.BoundingBox) (vt *vectorTile.Tile, err error) {
	if len(t.layers) < 1 {
		log.Warn("Tile.VTile() - No layers in tile")
		return new(vectorTile.Tile), nil
	}
=======
func (t *Tile) VTile(ctx context.Context, tile *tegola.Tile) (vt *vectorTile.Tile, err error) {
>>>>>>> a32eac9d
	vt = new(vectorTile.Tile)
	for _, l := range t.layers {
		vtl, err := l.VTileLayer(ctx, tile)
		if err != nil {
			switch err {
			case context.Canceled:
				return nil, err
			default:
				return nil, fmt.Errorf("Error Getting VTileLayer: %v", err)
			}
		}
		vt.Layers = append(vt.Layers, vtl)
	}
	return vt, nil
}

//TODO: What is this functions suppose to do?
//TileFromVTile will return a Tile object from the given vectorTile Tile object
func TileFromVTile(t *vectorTile.Tile) (*Tile, error) {
	return nil, nil
}<|MERGE_RESOLUTION|>--- conflicted
+++ resolved
@@ -6,7 +6,6 @@
 	"context"
 
 	"github.com/terranodo/tegola"
-	"github.com/terranodo/tegola/internal/log"
 	"github.com/terranodo/tegola/mvt/vector_tile"
 )
 
@@ -42,15 +41,7 @@
 
 //VTile returns a tile object according to the Google Protobuff def. This function
 // does the hard work of converting everything to the standard.
-<<<<<<< HEAD
-func (t *Tile) VTile(ctx context.Context, extent tegola.BoundingBox) (vt *vectorTile.Tile, err error) {
-	if len(t.layers) < 1 {
-		log.Warn("Tile.VTile() - No layers in tile")
-		return new(vectorTile.Tile), nil
-	}
-=======
 func (t *Tile) VTile(ctx context.Context, tile *tegola.Tile) (vt *vectorTile.Tile, err error) {
->>>>>>> a32eac9d
 	vt = new(vectorTile.Tile)
 	for _, l := range t.layers {
 		vtl, err := l.VTileLayer(ctx, tile)
