--- conflicted
+++ resolved
@@ -8,12 +8,9 @@
 
 	"github.com/terranodo/tegola"
 	"github.com/terranodo/tegola/basic"
-<<<<<<< HEAD
-	"github.com/terranodo/tegola/internal/log"
-=======
 	"github.com/terranodo/tegola/geom/encoding/wkt"
 	"github.com/terranodo/tegola/internal/convert"
->>>>>>> a32eac9d
+	"github.com/terranodo/tegola/internal/log"
 	"github.com/terranodo/tegola/maths"
 	"github.com/terranodo/tegola/maths/points"
 	"github.com/terranodo/tegola/maths/validate"
@@ -186,12 +183,8 @@
 		}
 		tx, ty = tpt[0], tpt[1]
 	}
-<<<<<<< HEAD
+	ix, iy = int64(tx), int64(ty)
 	// compute our point delta
-=======
-	ix, iy = int64(tx), int64(ty)
-	//	computer our point delta
->>>>>>> a32eac9d
 	dx = ix - int64(c.x)
 	dy = iy - int64(c.y)
 
@@ -411,13 +404,7 @@
 	return g
 }
 
-<<<<<<< HEAD
-func (c *cursor) scalelinestr(g tegola.LineString, polygon bool) basic.MultiLine {
-	var ls basic.Line
-	var lpt basic.Point
-=======
 func (c *cursor) scalelinestr(g tegola.LineString) (ls basic.Line) {
->>>>>>> a32eac9d
 
 	pts := g.Subpoints()
 	// If the linestring
@@ -437,16 +424,12 @@
 		ls = append(ls, npt)
 		lidx = len(ls) - 1
 	}
-<<<<<<< HEAD
-	return basic.MultiLine{ls}
-=======
 
 	if len(ls) < 2 {
 		// Not enough points. the zoom must be too far out for this ring.
 		return nil
 	}
 	return ls
->>>>>>> a32eac9d
 }
 
 func (c *cursor) scalePolygon(g tegola.Polygon) (p basic.Polygon) {
@@ -462,7 +445,7 @@
 		if len(ln) < 2 {
 			if debug {
 				// skip lines that have been reduced to less then 2 points.
-				log.Println("Skipping line 2", lines[i], len(ln))
+				log.Debug("Skipping line 2", lines[i], len(ln))
 			}
 			continue
 		}
@@ -599,12 +582,9 @@
 	c.DisableScaling = true
 
 	// Project Geom
-<<<<<<< HEAD
-=======
 
 	// TODO: gdey: We need to separate out the transform, simplification, and clipping from the encoding process. #224
 
->>>>>>> a32eac9d
 	geo := c.ScaleGeo(geom)
 	sg := SimplifyGeometry(geo, tile.ZEpislon(), simplify)
 
@@ -614,12 +594,7 @@
 	}
 	ext := points.Extent(pbb)
 
-<<<<<<< HEAD
-	geom, err = validate.CleanGeometry(ctx, sg, c.extent)
-
-=======
 	geom, err = validate.CleanGeometry(ctx, sg, &ext)
->>>>>>> a32eac9d
 	if err != nil {
 		log.Error("encodeGeometry() error in validate.CleanGeometry(): %v\n", err)
 		return nil, vectorTile.Tile_UNKNOWN, err
@@ -688,11 +663,7 @@
 		return g, vectorTile.Tile_POLYGON, nil
 
 	default:
-<<<<<<< HEAD
-		log.Error("Geo: %v : %T", wkb.WKT(geo), geo)
-=======
-		log.Printf("Geo: %v : %T", wktEncode(geo), geo)
->>>>>>> a32eac9d
+		log.Debug("Geo: %v : %T", wktEncode(geo), geo)
 		return nil, vectorTile.Tile_UNKNOWN, ErrUnknownGeometryType
 	}
 }
