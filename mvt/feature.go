package mvt

import (
	"context"
	"encoding/json"
	"fmt"
	"log"
	"os"

	"github.com/terranodo/tegola"
	"github.com/terranodo/tegola/basic"
	"github.com/terranodo/tegola/maths"
	"github.com/terranodo/tegola/maths/points"
	"github.com/terranodo/tegola/maths/validate"
	"github.com/terranodo/tegola/mvt/vector_tile"
	"github.com/terranodo/tegola/wkb"
)

// errors
var (
	ErrNilFeature = fmt.Errorf("Feature is nil")
	// ErrUnknownGeometryType is the error retuned when the geometry is unknown.
	ErrUnknownGeometryType = fmt.Errorf("Unknown geometry type")
	ErrNilGeometryType     = fmt.Errorf("Nil geometry passed")
)

// TODO: Need to put in validation for the Geometry, at current the system
// does not check to make sure that the geometry is following the rules as
// laid out by the spec. It just assumes the user is good.

// Feature describes a feature of a Layer. A layer will contain multiple features
// each of which has a geometry describing the interesting thing, and the metadata
// associated with it.
type Feature struct {
	ID   *uint64
	Tags map[string]interface{}
	// Does not support the collection geometry, for this you have to create a feature for each
	// geometry in the collection.
	Geometry tegola.Geometry
	// Unsimplifed weather the Geometry is simple already and thus does not need to be simplified.
	Unsimplifed *bool
}

func (f Feature) String() string {
	g := wkb.WKT(f.Geometry)
	if f.ID != nil {
		return fmt.Sprintf("{Feature: %v, GEO: %v, Tags: %+v}", *f.ID, g, f.Tags)
	}
	return fmt.Sprintf("{Feature: GEO: %v, Tags: %+v}", g, f.Tags)
}

//NewFeatures returns one or more features for the given Geometry
// TODO: Should we consider supporting validation of polygons and multiple polygons here?
func NewFeatures(geo tegola.Geometry, tags map[string]interface{}) (f []Feature) {
	if geo == nil {
		return f // return empty feature set for a nil geometry
	}

	if g, ok := geo.(tegola.Collection); ok {
		geos := g.Geometries()
		for i := range geos {
			f = append(f, NewFeatures(geos[i], tags)...)
		}
		return f
	}
	f = append(f, Feature{
		Tags:     tags,
		Geometry: geo,
	})
	return f
}

// VTileFeature will return a vectorTile.Feature that would represent the Feature
func (f *Feature) VTileFeature(ctx context.Context, keys []string, vals []interface{}, tile *tegola.Tile, simplify bool) (tf *vectorTile.Tile_Feature, err error) {
	tf = new(vectorTile.Tile_Feature)
	tf.Id = f.ID
	if tf.Tags, err = keyvalTagsMap(keys, vals, f); err != nil {
		return tf, err
	}

	geo, gtype, err := encodeGeometry(ctx, f.Geometry, tile, simplify)
	if err != nil {
		return tf, err
	}
	if len(geo) == 0 {
		return nil, nil
	}
	tf.Geometry = geo
	tf.Type = &gtype
	return tf, nil
}

// These values came from: https://github.com/mapbox/vector-tile-spec/tree/master/2.1
const (
	cmdMoveTo    uint32 = 1
	cmdLineTo    uint32 = 2
	cmdClosePath uint32 = 7

	maxCmdCount uint32 = 0x1FFFFFFF
)

type Command uint32

func NewCommand(cmd uint32, count int) Command {
	return Command((cmd & 0x7) | (uint32(count) << 3))
}

func (c Command) ID() uint32 {
	return uint32(c) & 0x7
}
func (c Command) Count() int {
	return int(uint32(c) >> 3)
}

func (c Command) String() string {
	switch c.ID() {
	case cmdMoveTo:
		return fmt.Sprintf("Move Command with count %v", c.Count())
	case cmdLineTo:
		return fmt.Sprintf("Line To command with count %v", c.Count())
	case cmdClosePath:
		return fmt.Sprintf("Close path command with count %v", c.Count())
	default:
		return fmt.Sprintf("Unknown command (%v) with count %v", c.ID(), c.Count())
	}
}

// encodeZigZag does the ZigZag encoding for small ints.
func encodeZigZag(i int64) uint32 {
	return uint32((i << 1) ^ (i >> 31))
}

// cursor reprsents the current position, this is needed to encode the geometry.
// 0,0 is the origin, it which is the top-left most part of the tile.
type cursor struct {
	// The coordinates — these should be int64, when they were float64 they
	// introduced a slight drift in the coordinates.
	x int64
	y int64

	// The tile of the screen.
	tile *tegola.Tile

	// Disabling scaling Use this when using clipping and scaling
	DisableScaling bool
}

func NewCursor(tile *tegola.Tile) *cursor {
	return &cursor{
		tile: tile,
	}
}

/*
//	converts a point to a screen resolution point
func (c *cursor) ScalePoint(p tegola.Point) (nx, ny int64) {

	nx = int64((p.X() - c.minx) * c.extent / c.xspan)
	ny = int64((p.Y() - c.miny) * c.extent / c.yspan)

	return nx, ny
}

func (c *cursor) TransformPt(p [2]float64) [2]float64 {

	nx := int64((p[0] - c.minx) * c.extent / c.xspan)
	ny := int64((p[1] - c.miny) * c.extent / c.yspan)
	log.Println("Transforming: ", p, "to", [2]float64{float64(nx), float64(ny)})

	return [2]float64{float64(nx), float64(ny)}
}

// TransformedExtent provides an extent based on screen resolutions.
func (c *cursor) TransformedExtent() points.Extent {
	return points.Extent{
		c.TransformPt([2]float64{c.tile.Minx, c.tile.Miny}),
		c.TransformPt([2]float64{c.tile.Maxx, c.tile.Maxy}),
	}
}

func (c *cursor) MinMax() (min, max maths.Pt) {
<<<<<<< HEAD
	return maths.Pt{X: 0 - c.buffer, Y: 0 - c.buffer},
		maths.Pt{
			X: float64(c.extent + c.buffer),
			Y: float64(c.extent + c.buffer),
=======
	return maths.Pt{X: 0 - tilebuffer, Y: 0 - tilebuffer},
		maths.Pt{
			X: float64(c.extent + tilebuffer),
			Y: float64(c.extent + tilebuffer),
>>>>>>> 9f92ad07
		}
}
*/

// GetDeltaPointAndUpdate assumes the Point is in WebMercator.
func (c *cursor) GetDeltaPointAndUpdate(p tegola.Point) (dx, dy int64) {
	var ix, iy int64
	var tx, ty = p.X(), p.Y()
	// TODO: gdey — We should get rid of this, as we generally disable scaling; now.
	if !c.DisableScaling {
		tpt, err := c.tile.ToPixel(tegola.WebMercator, [2]float64{tx, ty})
		if err != nil {
			// Conversion error most likly, need to panic.
			panic(err)
		}
		tx, ty = tpt[0], tpt[1]
	}
	ix, iy = int64(tx), int64(ty)
	//	computer our point delta
	dx = ix - int64(c.x)
	dy = iy - int64(c.y)

	//	update our cursor
	c.x = ix
	c.y = iy
	return dx, dy
}

func (c *cursor) scalept(g tegola.Point) basic.Point {
	pt, err := c.tile.ToPixel(tegola.WebMercator, [2]float64{g.X(), g.Y()})
	if err != nil {
		panic(err)
	}
	return basic.Point{pt[0], pt[1]}
}

func chk3Pts(pt1, pt2, pt3 basic.Point) int {
	// If the first and third points are equal we only care about
	// the first point.
	if tegola.IsPointEqual(pt1, pt3) {
		return 1
	}
	if tegola.IsPointEqual(pt1, pt2) || tegola.IsPointEqual(pt2, pt3) {
		return 2
	}
	return 3
}

func cleanLine(ols basic.Line) (newline basic.Line) {
	ls := ols
	loop := 0
Restart:
	count := 0
	//log.Println("Line:", ls.GoString())
	if len(ls) < 3 {
		for i := range ls {
			newline = append(newline, ls[i])
		}
		return newline
	}
	for i := 0; i < len(ls); i = i + 1 {
		//log.Println(len(ls), "I:", i)
		j, k := i+1, i+2
		switch {
		case i == len(ls)-2:
			k = 0
		case i == len(ls)-1:
			j, k = 0, 1
		}

		// Always add the first point.
		addFirstPt := true
		skip := 3 - chk3Pts(ls[i], ls[j], ls[k])
		//log.Println("Skip returned: ", skip, "I:", i)

		switch {
		case (k == 0 || k == 1) && skip == 2:
			addFirstPt = false
		case k == 1 && skip == 1:
			// remove the first point from newline
			newline = newline[1:]
		case skip == 0:
			count++
		}
		if addFirstPt {
			newline = append(newline, ls[i])
		}
		i += skip
		//log.Println(len(ls), "EI:", i)
	}
	//log.Println("Out of loop")

	if len(ls) != count {
		ls = newline
		newline = basic.Line{}
		loop++
		if loop > 100 {
			panic(fmt.Sprintf("infi (%v:%v)?\n%v\n%v", len(ls), count, ols.GoString(), ls.GoString()))
		}
		goto Restart
	}
	return newline
}

func simplifyLineString(g tegola.LineString, tolerance float64) basic.Line {
	line := basic.CloneLine(g)
	if len(line) <= 4 || maths.DistOfLine(g) < tolerance {
		return line
	}
	pts := line.AsPts()
	pts = maths.DouglasPeucker(pts, tolerance, true)
	if len(pts) == 0 {
		return nil
	}
	return basic.NewLineTruncatedFromPt(pts...)
}

func normalizePoints(pts []maths.Pt) (pnts []maths.Pt) {
	if pts[0] == pts[len(pts)-1] {
		pts = pts[1:]
	}
	if len(pts) <= 4 {
		return pts
	}
	lpt := 0
	pnts = append(pnts, pts[0])
	for i := 1; i < len(pts); i++ {
		ni := i + 1
		if ni >= len(pts) {
			ni = 0
		}
		m1, _, sdef1 := points.SlopeIntercept(pts[lpt], pts[i])
		m2, _, sdef2 := points.SlopeIntercept(pts[lpt], pts[ni])
		if m1 != m2 || sdef1 != sdef2 {
			pnts = append(pnts, pts[i])
		}
	}
	return pnts
}

func simplifyPolygon(g tegola.Polygon, tolerance float64, simplify bool) basic.Polygon {

	lines := g.Sublines()
	if len(lines) <= 0 {
		return nil
	}

	//sqTolerance := tolerance

	// First lets look the first line, then we will simplify the other lines.

	var poly basic.Polygon
	sqTolerance := tolerance * tolerance
	//	poly = append(poly, basic.NewLineTruncatedFromPt(pts...))
	for i := range lines {
		area := maths.AreaOfPolygonLineString(lines[i])
		l := basic.CloneLine(lines[i])

		if area < sqTolerance {
			if i == 0 {
				return basic.ClonePolygon(g)
			}
			// don't simplify the internal line
			poly = append(poly, l)
			continue
		}

		pts := l.AsPts()
		if len(pts) <= 2 {
			if i == 0 {
				return nil
			}
			continue
		}
		pts = normalizePoints(pts)
		// If the last point is the same as the first, remove the first point.
		if len(pts) <= 4 {
			if i == 0 {
				return basic.ClonePolygon(g)
			}
			poly = append(poly, l)
			continue
		}

		//log.Println("Simplifying Polygon subline Point count:", len(pts))
		pts = maths.DouglasPeucker(pts, sqTolerance, simplify)
		//log.Println("\t After Pointcount:", len(pts))
		if len(pts) <= 2 {
			if i == 0 {
				return nil
			}
			//log.Println("\t Skipping polygon subline.")
			continue
		}

		poly = append(poly, basic.NewLineTruncatedFromPt(pts...))
	}

	if len(poly) == 0 {
		return nil
	}

	return poly
}

func SimplifyGeometry(g tegola.Geometry, tolerance float64, simplify bool) tegola.Geometry {
	if g == nil {
		return nil
	}
	if !simplify {
		return g
	}
	switch gg := g.(type) {
	case tegola.Polygon:
		return simplifyPolygon(gg, tolerance, simplify)
	case tegola.MultiPolygon:
		var newMP basic.MultiPolygon
		for _, p := range gg.Polygons() {
			sp := simplifyPolygon(p, tolerance, simplify)
			if sp == nil {
				continue
			}
			newMP = append(newMP, sp)
		}
		if len(newMP) == 0 {
			return nil
		}
		return newMP
	case tegola.LineString:
		return simplifyLineString(gg, tolerance)
	case tegola.MultiLine:
		var newML basic.MultiLine
		for _, l := range gg.Lines() {
			sl := simplifyLineString(l, tolerance)
			if sl == nil {
				continue
			}
			newML = append(newML, sl)
		}
		if len(newML) == 0 {
			return nil
		}
		return newML
	}
	return g
}

func (c *cursor) scalelinestr(g tegola.LineString, polygon bool) basic.MultiLine {

	var ls basic.Line
	var lpt basic.Point

	for i, p := range g.Subpoints() {
		npt := c.scalept(p)
		if i != 0 { // skip check for the first point.
			if tegola.IsPointEqual(lpt, npt) {
				// drop any duplicate points.
				continue
			}
		}
		ls = append(ls, npt)
		lpt = npt
	}
	return basic.MultiLine{ls}

}

func (c *cursor) scalePolygon(g tegola.Polygon) basic.MultiPolygon {

	var mp basic.MultiPolygon

	lines := g.Sublines()
	if len(lines) == 0 {
		return basic.MultiPolygon{}
	}

	mainLines := c.scalelinestr(lines[0], true)
	for i, _ := range mainLines {
		p := basic.Polygon{mainLines[i]}
		mp = append(mp, p)
	}

	for k := 1; k < len(lines); k++ {
		lns := c.scalelinestr(lines[k], true)
	nextLine:
		for i, _ := range lns {
			for j, _ := range mp {
				if mp[j][0].ContainsLine(lns[i]) {
					mp[j] = append(mp[j], lns[i])
					continue nextLine
				}
			}
		}
	}
	return mp

}

func (c *cursor) ScaleGeo(geo tegola.Geometry) basic.Geometry {
	switch g := geo.(type) {
	case tegola.Point:
		return c.scalept(g)
	case tegola.Point3:
		return c.scalept(g)
	case tegola.MultiPoint:
		var mp basic.MultiPoint
		for _, p := range g.Points() {
			mp = append(mp, c.scalept(p))
		}
		return mp
	case tegola.LineString:
		return c.scalelinestr(g, false)
	case tegola.MultiLine:
		var ml basic.MultiLine
		for _, l := range g.Lines() {
			ml = append(ml, c.scalelinestr(l, false)...)
		}
		return ml
	case tegola.Polygon:
		return c.scalePolygon(g)

	case tegola.MultiPolygon:
		var mp basic.MultiPolygon
		for _, p := range g.Polygons() {
			nmp := c.scalePolygon(p)
			mp = append(mp, nmp...)
		}
		return mp
	}
	return basic.G{}
}

type geoDebugStruct struct {
	Min maths.Pt       `json:"min"`
	Max maths.Pt       `json:"max"`
	Geo basic.Geometry `json:"geo"`
}

func createDebugFile(min, max maths.Pt, geo tegola.Geometry, err error) {
	fln := os.Getenv("GenTestCase")
	if fln == "" {
		return
	}
	filename := fmt.Sprintf("/tmp/testcase_%v_%p.json", fln, geo)
	bgeo, err := basic.CloneGeometry(geo)
	if err != nil {
		log.Println("Failed to clone geo for test case.", err)
		return
	}
	f, err := os.Create(filename)
	if err != nil {
		log.Printf("Failed to create test file %v : %v.\n", filename, err)
		return
	}
	defer f.Close()
	geodebug := geoDebugStruct{
		Max: max,
		Min: min,
		Geo: bgeo,
	}
	enc := json.NewEncoder(f)
	enc.Encode(geodebug)
	log.Printf("Created file: %v", filename)
	log.Printf("ERR: %v", err)
}

func (c *cursor) encodeCmd(cmd uint32, points []tegola.Point) []uint32 {
	if len(points) == 0 {
		return []uint32{}
	}
	//	new slice to hold our encode bytes. 2 bytes for each point pluse a command byte.
	g := make([]uint32, 0, (2*len(points))+1)
	//	add the command integer
	g = append(g, cmd)

	//	range through our points
	for _, p := range points {
		dx, dy := c.GetDeltaPointAndUpdate(p)
		//	encode our delta point
		g = append(g, encodeZigZag(dx), encodeZigZag(dy))
	}
	return g
}

func (c *cursor) MoveTo(points ...tegola.Point) []uint32 {
	return c.encodeCmd(uint32(NewCommand(cmdMoveTo, len(points))), points)
}
func (c *cursor) LineTo(points ...tegola.Point) []uint32 {
	return c.encodeCmd(uint32(NewCommand(cmdLineTo, len(points))), points)
}
func (c *cursor) ClosePath() uint32 {
	return uint32(NewCommand(cmdClosePath, 1))
}

// encodeGeometry will take a tegola.Geometry type and encode it according to the
// mapbox vector_tile spec.
func encodeGeometry(ctx context.Context, geom tegola.Geometry, tile *tegola.Tile, simplify bool) (g []uint32, vtyp vectorTile.Tile_GeomType, err error) {

	if geom == nil {
		return nil, vectorTile.Tile_UNKNOWN, ErrNilGeometryType
	}

	//	new cursor
	c := NewCursor(tile)
	// We are scaling separately, no need to scale in cursor.
	c.DisableScaling = true

	// Project Geom

	geo := c.ScaleGeo(geom)
	sg := SimplifyGeometry(geo, tile.ZEpislon(), simplify)

	pbb, err := tile.PixelBufferedBounds()
	if err != nil {
		return nil, vectorTile.Tile_UNKNOWN, err
	}
	ext := points.Extent(pbb)

	geom, err = validate.CleanGeometry(ctx, sg, &ext)
	if err != nil {
		return nil, vectorTile.Tile_UNKNOWN, err
	}
	if geom == nil {
		return []uint32{}, -1, nil
	}
	switch t := geom.(type) {
	case tegola.Point:
		g = append(g, c.MoveTo(t)...)
		return g, vectorTile.Tile_POINT, nil

	case tegola.Point3:
		g = append(g, c.MoveTo(t)...)
		return g, vectorTile.Tile_POINT, nil

	case tegola.MultiPoint:
		g = append(g, c.MoveTo(t.Points()...)...)
		return g, vectorTile.Tile_POINT, nil

	case tegola.LineString:
		points := t.Subpoints()
		g = append(g, c.MoveTo(points[0])...)
		g = append(g, c.LineTo(points[1:]...)...)
		return g, vectorTile.Tile_LINESTRING, nil

	case tegola.MultiLine:
		lines := t.Lines()
		for _, l := range lines {
			points := l.Subpoints()
			g = append(g, c.MoveTo(points[0])...)
			g = append(g, c.LineTo(points[1:]...)...)
		}
		return g, vectorTile.Tile_LINESTRING, nil

	case tegola.Polygon:
		lines := t.Sublines()
		for _, l := range lines {
			points := l.Subpoints()
			g = append(g, c.MoveTo(points[0])...)
			g = append(g, c.LineTo(points[1:]...)...)
			g = append(g, c.ClosePath())
		}
		return g, vectorTile.Tile_POLYGON, nil

	case tegola.MultiPolygon:
		polygons := t.Polygons()
		for _, p := range polygons {
			lines := p.Sublines()
			for _, l := range lines {
				points := l.Subpoints()
				g = append(g, c.MoveTo(points[0])...)
				g = append(g, c.LineTo(points[1:]...)...)
				g = append(g, c.ClosePath())
			}
		}
		return g, vectorTile.Tile_POLYGON, nil

	default:
		log.Printf("Geo: %v : %T", wkb.WKT(geo), geo)
		return nil, vectorTile.Tile_UNKNOWN, ErrUnknownGeometryType
	}
}

// keyvalMapsFromFeatures returns a key map and value map, to help with the translation
// to mapbox tile format. In the Tile format, the Tile contains a mapping of all the unique
// keys and values, and then each feature contains a vector map to these two. This is an
// intermediate data structure to help with the construction of the three mappings.
func keyvalMapsFromFeatures(features []Feature) (keyMap []string, valMap []interface{}, err error) {
	var didFind bool
	for _, f := range features {
		for k, v := range f.Tags {
			didFind = false
			for _, mk := range keyMap {
				if k == mk {
					didFind = true
					break
				}
			}
			if !didFind {
				keyMap = append(keyMap, k)
			}
			didFind = false

			switch vt := v.(type) {
			default:
				if vt == nil {
					// ignore nil types
					continue
				}
				return keyMap, valMap, fmt.Errorf("Unsupported type for value(%v) with key(%v) in tags for feature %v.", vt, k, f)

			case string:
				for _, mv := range valMap {
					tmv, ok := mv.(string)
					if !ok {
						continue
					}
					if tmv == vt {
						didFind = true
						break
					}
				}

			case fmt.Stringer:
				for _, mv := range valMap {
					tmv, ok := mv.(fmt.Stringer)
					if !ok {
						continue
					}
					if tmv.String() == vt.String() {
						didFind = true
						break
					}
				}

			case int:
				for _, mv := range valMap {
					tmv, ok := mv.(int)
					if !ok {
						continue
					}
					if tmv == vt {
						didFind = true
						break
					}
				}

			case int8:
				for _, mv := range valMap {
					tmv, ok := mv.(int8)
					if !ok {
						continue
					}
					if tmv == vt {
						didFind = true
						break
					}
				}

			case int16:
				for _, mv := range valMap {
					tmv, ok := mv.(int16)
					if !ok {
						continue
					}
					if tmv == vt {
						didFind = true
						break
					}
				}

			case int32:
				for _, mv := range valMap {
					tmv, ok := mv.(int32)
					if !ok {
						continue
					}
					if tmv == vt {
						didFind = true
						break
					}
				}

			case int64:
				for _, mv := range valMap {
					tmv, ok := mv.(int64)
					if !ok {
						continue
					}
					if tmv == vt {
						didFind = true
						break
					}
				}

			case uint:
				for _, mv := range valMap {
					tmv, ok := mv.(uint)
					if !ok {
						continue
					}
					if tmv == vt {
						didFind = true
						break
					}
				}

			case uint8:
				for _, mv := range valMap {
					tmv, ok := mv.(uint8)
					if !ok {
						continue
					}
					if tmv == vt {
						didFind = true
						break
					}
				}

			case uint16:
				for _, mv := range valMap {
					tmv, ok := mv.(uint16)
					if !ok {
						continue
					}
					if tmv == vt {
						didFind = true
						break
					}
				}

			case uint32:
				for _, mv := range valMap {
					tmv, ok := mv.(uint32)
					if !ok {
						continue
					}
					if tmv == vt {
						didFind = true
						break
					}
				}

			case uint64:
				for _, mv := range valMap {
					tmv, ok := mv.(uint64)
					if !ok {
						continue
					}
					if tmv == vt {
						didFind = true
						break
					}
				}

			case float32:
				for _, mv := range valMap {
					tmv, ok := mv.(float32)
					if !ok {
						continue
					}
					if tmv == vt {
						didFind = true
						break
					}
				}

			case float64:
				for _, mv := range valMap {
					tmv, ok := mv.(float64)
					if !ok {
						continue
					}
					if tmv == vt {
						didFind = true
						break
					}
				}

			case bool:
				for _, mv := range valMap {
					tmv, ok := mv.(bool)
					if !ok {
						continue
					}
					if tmv == vt {
						didFind = true
						break
					}
				}

			} // value type switch

			if !didFind {
				valMap = append(valMap, v)
			}

		} // For f.Tags
	} // for features
	return keyMap, valMap, nil
}

// keyvalTagsMap will return the tags map as expected by the mapbox tile spec. It takes
// a keyMap and a valueMap that list the the order of the expected keys and values. It will
// return a vector map that refers to these two maps.
func keyvalTagsMap(keyMap []string, valueMap []interface{}, f *Feature) (tags []uint32, err error) {

	if f == nil {
		return nil, ErrNilFeature
	}

	var kidx, vidx int64

	for key, val := range f.Tags {

		kidx, vidx = -1, -1 // Set to known not found value.

		for i, k := range keyMap {
			if k != key {
				continue // move to the next key
			}
			kidx = int64(i)
			break // we found a match
		}

		if kidx == -1 {
			log.Printf("Did not find key (%v) in keymap.", key)
			return tags, fmt.Errorf("Did not find key (%v) in keymap.", key)
		}

		// if val is nil we skip it for now
		// https://github.com/mapbox/vector-tile-spec/issues/62
		if val == nil {
			continue
		}

		for i, v := range valueMap {
			switch tv := val.(type) {
			default:
				return tags, fmt.Errorf("Value (%[1]v) of type (%[1]T) for key (%[2]v) is not supported.", tv, key)
			case string:
				vmt, ok := v.(string) // Make sure the type of the Value map matches the type of the Tag's value
				if !ok || vmt != tv { // and that the values match
					continue // if they don't match move to the next value.
				}
			case fmt.Stringer:
				vmt, ok := v.(fmt.Stringer)
				if !ok || vmt.String() != tv.String() {
					continue
				}
			case int:
				vmt, ok := v.(int)
				if !ok || vmt != tv {
					continue
				}
			case int8:
				vmt, ok := v.(int8)
				if !ok || vmt != tv {
					continue
				}
			case int16:
				vmt, ok := v.(int16)
				if !ok || vmt != tv {
					continue
				}
			case int32:
				vmt, ok := v.(int32)
				if !ok || vmt != tv {
					continue
				}
			case int64:
				vmt, ok := v.(int64)
				if !ok || vmt != tv {
					continue
				}
			case uint:
				vmt, ok := v.(uint)
				if !ok || vmt != tv {
					continue
				}
			case uint8:
				vmt, ok := v.(uint8)
				if !ok || vmt != tv {
					continue
				}
			case uint16:
				vmt, ok := v.(uint16)
				if !ok || vmt != tv {
					continue
				}
			case uint32:
				vmt, ok := v.(uint32)
				if !ok || vmt != tv {
					continue
				}
			case uint64:
				vmt, ok := v.(uint64)
				if !ok || vmt != tv {
					continue
				}

			case float32:
				vmt, ok := v.(float32)
				if !ok || vmt != tv {
					continue
				}
			case float64:
				vmt, ok := v.(float64)
				if !ok || vmt != tv {
					continue
				}
			case bool:
				vmt, ok := v.(bool)
				if !ok || vmt != tv {
					continue
				}
			} // Values Switch Statement
			// if the values match let's record the index.
			vidx = int64(i)
			break // we found our value no need to continue on.
		} // range on value

		if vidx == -1 { // None of the values matched.
			return tags, fmt.Errorf("Did not find a value: %v in valuemap.", val)
		}
		tags = append(tags, uint32(kidx), uint32(vidx))
	} // Move to the next tag key and value.

	return tags, nil
}<|MERGE_RESOLUTION|>--- conflicted
+++ resolved
@@ -150,49 +150,6 @@
 		tile: tile,
 	}
 }
-
-/*
-//	converts a point to a screen resolution point
-func (c *cursor) ScalePoint(p tegola.Point) (nx, ny int64) {
-
-	nx = int64((p.X() - c.minx) * c.extent / c.xspan)
-	ny = int64((p.Y() - c.miny) * c.extent / c.yspan)
-
-	return nx, ny
-}
-
-func (c *cursor) TransformPt(p [2]float64) [2]float64 {
-
-	nx := int64((p[0] - c.minx) * c.extent / c.xspan)
-	ny := int64((p[1] - c.miny) * c.extent / c.yspan)
-	log.Println("Transforming: ", p, "to", [2]float64{float64(nx), float64(ny)})
-
-	return [2]float64{float64(nx), float64(ny)}
-}
-
-// TransformedExtent provides an extent based on screen resolutions.
-func (c *cursor) TransformedExtent() points.Extent {
-	return points.Extent{
-		c.TransformPt([2]float64{c.tile.Minx, c.tile.Miny}),
-		c.TransformPt([2]float64{c.tile.Maxx, c.tile.Maxy}),
-	}
-}
-
-func (c *cursor) MinMax() (min, max maths.Pt) {
-<<<<<<< HEAD
-	return maths.Pt{X: 0 - c.buffer, Y: 0 - c.buffer},
-		maths.Pt{
-			X: float64(c.extent + c.buffer),
-			Y: float64(c.extent + c.buffer),
-=======
-	return maths.Pt{X: 0 - tilebuffer, Y: 0 - tilebuffer},
-		maths.Pt{
-			X: float64(c.extent + tilebuffer),
-			Y: float64(c.extent + tilebuffer),
->>>>>>> 9f92ad07
-		}
-}
-*/
 
 // GetDeltaPointAndUpdate assumes the Point is in WebMercator.
 func (c *cursor) GetDeltaPointAndUpdate(p tegola.Point) (dx, dy int64) {
