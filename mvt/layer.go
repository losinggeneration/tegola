package mvt

import (
	"bytes"
	"encoding/binary"
	"fmt"
	"log"

	"context"

	"github.com/terranodo/tegola"
	"github.com/terranodo/tegola/mvt/vector_tile"
)

// Layer describes a layer in the tile. Each layer can have multiple features
// which describe drawing.
type Layer struct {
	// This is the name of the feature, is has to be unique within a tile.
	Name string
	// The set of features
	features []Feature
	extent   *int // default is 4096
}

func valMapToVTileValue(valMap []interface{}) (vt []*vectorTile.Tile_Value) {
	for _, v := range valMap {
		vt = append(vt, vectorTileValue(v))
	}
	return vt
}

// VTileLayer returns a vectorTile Tile_Layer object that represents this layer.
func (l *Layer) VTileLayer(ctx context.Context, extent tegola.BoundingBox) (*vectorTile.Tile_Layer, error) {
	kmap, vmap, err := keyvalMapsFromFeatures(l.features)
	if err != nil {
		return nil, err
	}
	valmap := valMapToVTileValue(vmap)
	var features = make([]*vectorTile.Tile_Feature, 0, len(l.features))
<<<<<<< HEAD
	for i, f := range l.features {
		if f.Geometry == nil {
			log.Println("Skipping feature", i, "Geometry is nil.")
			continue
		}
		vtf, err := f.VTileFeature(kmap, vmap, extent, l.Extent())
=======
	for _, f := range l.features {
		if ctx.Err() != nil {
			return nil, context.Canceled
		}
		vtf, err := f.VTileFeature(ctx, kmap, vmap, extent, l.Extent())
>>>>>>> a1506b0b
		if err != nil {
			return nil, fmt.Errorf("Error getting VTileFeature: %v", err)
		}
		if vtf != nil {
			features = append(features, vtf)
		}
	}
	ext := uint32(l.Extent())
	version := uint32(l.Version())
	vtl := new(vectorTile.Tile_Layer)
	vtl.Version = &version
	name := l.Name // Need to make a copy of the string.
	vtl.Name = &name
	vtl.Features = features
	vtl.Keys = kmap
	vtl.Values = valmap
	vtl.Extent = &ext
	return vtl, nil
}

//Version is the version of tile spec this layer is from.
func (*Layer) Version() int {
	// Quick fix till we can get full version 2 compatibility.
	// TODO: gdey — look at issue #102 to get implementation to 2.1 spec.
	return 1
}

// Extent defaults to 4096
func (l *Layer) Extent() int {
	if l == nil || l.extent == nil {
		return 4096
	}
	return *(l.extent)
}

// SetExtent sets the extent value
func (l *Layer) SetExtent(e int) {
	if l == nil {
		l = new(Layer)
	}
	l.extent = &e
}

// Features returns a copy of the features in the layer, use the index of the this
// array to remove any features from the layer
func (l *Layer) Features() (f []Feature) {
	if l == nil || l.features == nil {
		return nil
	}
	f = append(f, l.features...)
	return f
}

//AddFeatures will add one or more Features to the Layer, if a features ID is a the same as
//Any already in the Layer, it will ignore those features.
//If the id fields is nil, the feature will always be added.
func (l *Layer) AddFeatures(features ...Feature) (skipped bool) {

	b := make([]Feature, len(l.features), len(l.features)+len(features))
	copy(b, l.features)
	l.features = b
FEATURES_LOOP:
	for _, f := range features {
		if f.ID == nil {
			l.features = append(l.features, f)
			continue
		}
		for _, cf := range l.features {
			if cf.ID != nil {
				continue
			}
			// We matched, we skip
			if *cf.ID == *f.ID {
				skipped = true
				continue FEATURES_LOOP
			}
		}
		// There were no matches, let's add it to our list.
		l.features = append(l.features, f)
	}
	return skipped
}

//RemoveFeature allows you to remove one or more features, with the provided indexes.
//To figure out the indexes, use the indexs from the Features array.
func (l *Layer) RemoveFeature(idxs ...int) {
	var features = make([]Feature, 0, len(l.features))
SKIP:
	for i, f := range l.features {
		for _, j := range idxs {
			if i == j {
				continue SKIP
			}
		}
		features = append(features, f)
	}
}

func vectorTileValue(i interface{}) *vectorTile.Tile_Value {
	tv := new(vectorTile.Tile_Value)
	switch t := i.(type) {
	default:
		buff := new(bytes.Buffer)
		err := binary.Write(buff, binary.BigEndian, t)
		// We are going to ignore the value and return an empty TileValue
		if err == nil {
			tv.XXX_unrecognized = buff.Bytes()
		}

	case string:
		tv.StringValue = &t

	case fmt.Stringer:
		str := t.String()
		tv.StringValue = &str

	case bool:
		tv.BoolValue = &t

	case int8:
		intv := int64(t)
		tv.SintValue = &intv

	case int16:
		intv := int64(t)
		tv.SintValue = &intv

	case int32:
		intv := int64(t)
		tv.SintValue = &intv

	case int64:
		tv.IntValue = &t

	case uint8:
		intv := int64(t)
		tv.SintValue = &intv

	case uint16:
		intv := int64(t)
		tv.SintValue = &intv

	case uint32:
		intv := int64(t)
		tv.SintValue = &intv

	case uint64:
		tv.UintValue = &t

	case float32:
		tv.FloatValue = &t

	case float64:
		tv.DoubleValue = &t

	} // switch
	return tv
}<|MERGE_RESOLUTION|>--- conflicted
+++ resolved
@@ -4,7 +4,6 @@
 	"bytes"
 	"encoding/binary"
 	"fmt"
-	"log"
 
 	"context"
 
@@ -37,20 +36,11 @@
 	}
 	valmap := valMapToVTileValue(vmap)
 	var features = make([]*vectorTile.Tile_Feature, 0, len(l.features))
-<<<<<<< HEAD
-	for i, f := range l.features {
-		if f.Geometry == nil {
-			log.Println("Skipping feature", i, "Geometry is nil.")
-			continue
-		}
-		vtf, err := f.VTileFeature(kmap, vmap, extent, l.Extent())
-=======
 	for _, f := range l.features {
 		if ctx.Err() != nil {
 			return nil, context.Canceled
 		}
 		vtf, err := f.VTileFeature(ctx, kmap, vmap, extent, l.Extent())
->>>>>>> a1506b0b
 		if err != nil {
 			return nil, fmt.Errorf("Error getting VTileFeature: %v", err)
 		}
