package tegola

import (
	"fmt"
	"math"

	"github.com/terranodo/tegola/maths/webmercator"
)

const (
	DefaultEpislon    = 10.0
	DefaultExtent     = 4096
	DefaultTileBuffer = 64.0
	MaxZ              = 22
)

<<<<<<< HEAD
type TegolaTile interface {
	Deg2Num() (x, y int)
	Num2Deg() (lat, lng float64)
	BoundingBox() BoundingBox
	ZRes() float64
	ZEpislon() float64
	ZLevel() int
}
=======
var UnknownConversionError = fmt.Errorf("do not know how to convert value to requested value")
>>>>>>> a32eac9d

//Tile slippy map tilenames
//	http://wiki.openstreetmap.org/wiki/Slippy_map_tilenames
type Tile struct {
	TegolaTile
	Z         int
	X         int
	Y         int
	Lat       float64
	Long      float64
	Tolerance float64
	Extent    float64
	Buffer    float64

	// These values are cached
	cached bool
	// The width and height of the region.
	xspan float64
	yspan float64
	// This is the computed bounding box.
	extent  [2][2]float64
	bufpext [2][2]float64
}

// NewTile will return a non-nil tile object.
func NewTile(z, x, y int) (t *Tile) {
	t = &Tile{
		Z:         z,
		X:         x,
		Y:         y,
		Buffer:    DefaultTileBuffer,
		Extent:    DefaultExtent,
		Tolerance: DefaultEpislon,
	}
	t.Lat, t.Long = t.Num2Deg()
	t.Init()
	return t
}

// NewTileLatLong will return a non-nil tile object.
func NewTileLatLong(z int, lat, lon float64) (t *Tile) {
	t = &Tile{
		Z:         z,
		Lat:       lat,
		Long:      lon,
		Buffer:    DefaultTileBuffer,
		Extent:    DefaultExtent,
		Tolerance: DefaultEpislon,
	}
	t.X, t.Y = t.Deg2Num()
	t.Init()
	return t
}

func (t *Tile) Init() {
	max := 20037508.34

	//	resolution
	res := (max * 2) / math.Exp2(float64(t.Z))
	t.cached = true
	t.extent = [2][2]float64{
		{
			-max + (float64(t.X) * res), // MinX
			max - (float64(t.Y) * res),  // Miny
		},
		{
			-max + (float64(t.X) * res) + res, // MaxX
			max - (float64(t.Y) * res) - res,  // MaxY

		},
	}
	t.xspan = t.extent[1][0] - t.extent[0][0]
	t.yspan = t.extent[1][1] - t.extent[0][1]
	/*
		// This is how we can calculate it. But, it will always be a constant.
		// So, we just return that constant.
		bounds, err = t.PixelBounds()
		if err != nil {
			return bounds, err
		}
		bounds[0][0] -= t.Buffer
		bounds[0][1] -= t.Buffer
		bounds[1][0] += t.Buffer
		bounds[1][1] += t.Buffer
	*/
	t.bufpext = [2][2]float64{{0 - t.Buffer, 0 - t.Buffer}, {t.Extent + t.Buffer, t.Extent + t.Buffer}}

}

func (t *Tile) Deg2Num() (x, y int) {
	x = int(math.Floor((t.Long + 180.0) / 360.0 * (math.Exp2(float64(t.Z)))))
	y = int(math.Floor((1.0 - math.Log(math.Tan(t.Lat*math.Pi/180.0)+1.0/math.Cos(t.Lat*math.Pi/180.0))/math.Pi) / 2.0 * (math.Exp2(float64(t.Z)))))

	return x, y
}

func (t *Tile) Num2Deg() (lat, lng float64) {
	n := math.Pi - 2.0*math.Pi*float64(t.Y)/math.Exp2(float64(t.Z))

	lat = 180.0 / math.Pi * math.Atan(0.5*(math.Exp(n)-math.Exp(-n)))
	lng = float64(t.X)/math.Exp2(float64(t.Z))*360.0 - 180.0

	return lat, lng
}

func toWebMercator(srid int, pt [2]float64) (npt [2]float64, err error) {
	switch srid {
	default:
		return npt, UnknownConversionError
	case WebMercator:
		return pt, nil
	case WGS84:
		tnpt, err := webmercator.PToXY(pt[0], pt[1])
		if err != nil {
			return npt, err
		}
		return [2]float64{tnpt[0], tnpt[1]}, nil
	}
}

func fromWebMercator(srid int, pt [2]float64) (npt [2]float64, err error) {
	switch srid {
	default:
		return npt, UnknownConversionError
	case WebMercator:
		return pt, nil
	case WGS84:
		tnpt, err := webmercator.PToLonLat(pt[0], pt[1])
		if err != nil {
			return npt, err
		}
		return [2]float64{tnpt[0], tnpt[1]}, nil
	}
}

func (t *Tile) ToPixel(srid int, pt [2]float64) (npt [2]float64, err error) {
	spt, err := toWebMercator(srid, pt)
	if err != nil {
		return npt, err
	}

	nx := int64((spt[0] - t.extent[0][0]) * t.Extent / t.xspan)
	ny := int64((spt[1] - t.extent[0][1]) * t.Extent / t.yspan)
	return [2]float64{float64(nx), float64(ny)}, nil
}

func (t *Tile) FromPixel(srid int, pt [2]float64) (npt [2]float64, err error) {

	x := float64(int64(pt[0]))
	y := float64(int64(pt[1]))

	wmx := (x * t.xspan / t.Extent) + t.extent[0][0]
	wmy := (y * t.yspan / t.Extent) + t.extent[0][1]
	return fromWebMercator(srid, [2]float64{wmx, wmy})

}

//BoundingBox returns the bound box coordinates for upper left (ulx, uly) and lower right (lrx, lry)
// in web mercator projection
// ported from: https://raw.githubusercontent.com/mapbox/postgis-vt-util/master/postgis-vt-util.sql
func (t *Tile) BoundingBox() BoundingBox {
	return BoundingBox{
		Minx:    t.extent[0][0],
		Miny:    t.extent[0][1],
		Maxx:    t.extent[1][0],
		Maxy:    t.extent[1][1],
		Epsilon: t.ZEpislon(),
		HasXYZ:  true,
		X:       t.X,
		Y:       t.Y,
		Z:       t.Z,
	}
}

func (t *Tile) BufferedBoundingBox() (BoundingBox, error) {

	pbounds, err := t.PixelBufferedBounds()
	if err != nil {
		return BoundingBox{}, err
	}

	min, err := t.FromPixel(WebMercator, pbounds[0])
	if err != nil {
		return BoundingBox{}, err
	}
	max, err := t.FromPixel(WebMercator, pbounds[1])
	if err != nil {
		return BoundingBox{}, err
	}

	return BoundingBox{
		Minx:    min[0],
		Miny:    min[1],
		Maxx:    max[0],
		Maxy:    max[1],
		Epsilon: t.ZEpislon(),
		HasXYZ:  true,
		X:       t.X,
		Y:       t.Y,
		Z:       t.Z,
	}, nil
}

func (t *Tile) PixelBounds() (bounds [2][2]float64, err error) {
	/*
		// This is how we can calculate it. But, it will always be a constant.
		// So, we just return that constant.
		bounds[0], err = t.ToPixel(WebMercator, t.extent[0])
		if err != nil {
			return bounds, err
		}
		bounds[1], err = t.ToPixel(WebMercator, t.extent[1])
		if err != nil {
			return bounds, err
		}
	*/
	return [2][2]float64{{0.0, 0.0}, {t.Extent, t.Extent}}, nil
}

func (t *Tile) PixelBufferedBounds() (bounds [2][2]float64, err error) {
	return t.bufpext, nil
}

// Returns web mercator zoom level
func (t *Tile) ZLevel() int {
	return t.Z
}

//ZRes takes a web mercator zoom level and returns the pixel resolution for that
//	scale, assuming 256x256 pixel tiles. Non-integer zoom levels are accepted.
//	ported from: https://raw.githubusercontent.com/mapbox/postgis-vt-util/master/postgis-vt-util.sql
// TODO(gdey):  I'm pretty sure we should be using the extent instead of 256 here. But I don't know what the magic number 40075016.6855785 is used for.
// 40075016.6855785 is close to 2*webmercator.MaxXExtent or 2*webmercator.MaxYExtent
// 40075016.6855785 is the equator in meters for WGS84 at z=0
// 256 is the tile width and height.
func (t *Tile) ZRes() float64 {

	//return 40075016.6855785 / (256 * math.Exp2(float64(t.Z)))
	return 40075016.6855785 / (t.Extent * math.Exp2(float64(t.Z)))
}

// This is from Leafty
func (t *Tile) ZEpislon() float64 {

	if t.Z == MaxZ {
		return 0
	}
	epi := t.Tolerance
	if epi <= 0 {
		return 0
	}
	ext := t.Extent

	denom := (math.Exp2(float64(t.Z)) * ext)

	e := epi / denom
	return e
}<|MERGE_RESOLUTION|>--- conflicted
+++ resolved
@@ -14,23 +14,11 @@
 	MaxZ              = 22
 )
 
-<<<<<<< HEAD
-type TegolaTile interface {
-	Deg2Num() (x, y int)
-	Num2Deg() (lat, lng float64)
-	BoundingBox() BoundingBox
-	ZRes() float64
-	ZEpislon() float64
-	ZLevel() int
-}
-=======
 var UnknownConversionError = fmt.Errorf("do not know how to convert value to requested value")
->>>>>>> a32eac9d
 
 //Tile slippy map tilenames
 //	http://wiki.openstreetmap.org/wiki/Slippy_map_tilenames
 type Tile struct {
-	TegolaTile
 	Z         int
 	X         int
 	Y         int
